--- conflicted
+++ resolved
@@ -8,11 +8,8 @@
 DECLARE_INFINIOP_TEST(gemm)
 DECLARE_INFINIOP_TEST(random_sample)
 DECLARE_INFINIOP_TEST(mul)
-<<<<<<< HEAD
 DECLARE_INFINIOP_TEST(clip)
-=======
 DECLARE_INFINIOP_TEST(swiglu)
->>>>>>> 125afeb5
 
 #define REGISTER_INFINIOP_TEST(name)                      \
     {                                                     \
@@ -31,11 +28,8 @@
         REGISTER_INFINIOP_TEST(gemm)          \
         REGISTER_INFINIOP_TEST(random_sample) \
         REGISTER_INFINIOP_TEST(mul)           \
-<<<<<<< HEAD
         REGISTER_INFINIOP_TEST(clip)          \
-=======
         REGISTER_INFINIOP_TEST(swiglu)        \
->>>>>>> 125afeb5
     }
 
 namespace infiniop_test {
