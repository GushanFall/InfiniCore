--- conflicted
+++ resolved
@@ -63,12 +63,8 @@
 # Tolerance map for different data types
 _TOLERANCE_MAP = {
     torch.float16: {"atol": 1e-3, "rtol": 1e-3},
-<<<<<<< HEAD
+    torch.bfloat16: {"atol": 5e-3, "rtol": 5e-3},
     torch.float32: {"atol": 1e-5, "rtol": 1e-5},
-=======
-    torch.bfloat16: {"atol": 5e-3, "rtol": 5e-3},
-    torch.float32: {"atol": 2e-7, "rtol": 1e-7},
->>>>>>> f0300ff3
 }
 
 DEBUG = False
