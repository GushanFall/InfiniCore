--- conflicted
+++ resolved
@@ -48,12 +48,8 @@
 
 # Tolerance map for different data types
 _TOLERANCE_MAP = {
-<<<<<<< HEAD
-    torch.float16: {"atol": 1e-3, "rtol": 2e-3},
-=======
     torch.float16: {"atol": 2e-3, "rtol": 2e-3},
     torch.bfloat16: {"atol": 8e-3, "rtol": 8e-3},
->>>>>>> f0300ff3
 }
 
 DEBUG = False
